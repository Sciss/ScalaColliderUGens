--- conflicted
+++ resolved
@@ -1,14 +1,8 @@
 package de.sciss.synth
 
-<<<<<<< HEAD
-import de.sciss.osc.OSCPacket
-
-case class Completion[ T ]( message: Option[ T => OSCPacket ], action: Option[ T => Unit ])
-=======
 import de.sciss.osc.Packet
 
 object Completion {
    implicit def fromPacket[T]( p: Packet ) = Completion[T]( Some( (_: T) => p ), None ) // message[T]( msg )
 }
-final case class Completion[ T ]( message: Option[ T => Packet ], action: Option[ T => Unit ])
->>>>>>> 59142b10
+final case class Completion[ T ]( message: Option[ T => Packet ], action: Option[ T => Unit ])