--- conflicted
+++ resolved
@@ -30,18 +30,9 @@
 
 import collection.breakOut
 import collection.immutable.{ IndexedSeq => IIdxSeq }
-<<<<<<< HEAD
-import osc.{OSCPacket, OSCMessage}
-import synth.{ addToHead, AddAction, AudioBus, ControlBus, Completion, Constant, ControlProxyFactory, DoneAction, GE,
-               GraphFunction, Group, MultiControlSetMap, MultiControlABusMap, MultiControlKBusMap, Node,
-               RichDouble, RichFloat, RichInt, Server, SingleControlABusMap, SingleControlKBusMap, SingleControlSetMap,
-               Synth, UGenIn, UGenInSeq }
-
-=======
 import osc.Packet
 import synth._
 import aux.GraphFunction
->>>>>>> 59142b10
 package synth {
    abstract private[synth] sealed class LowPriorityImplicits {
       /**
@@ -155,28 +146,6 @@
 //      ( implicit view: T => Multi[ GE[ R ]] /*, r: RateOrder[ control, R, S ] */) = new GraphFunction[ R ]( thunk )
 
    // Buffer convenience
-<<<<<<< HEAD
-//   implicit def actionToCompletion( fun: Buffer => Unit ) : Buffer.Completion = Buffer.action( fun )
-//   import Buffer.{ Completion => Comp }
-   def message[T]( p: => OSCPacket ) = Completion[T]( Some( _ => p ), None )
-   def message[T]( p: T => OSCPacket ) = Completion[T]( Some( p ), None )
-   def action[T]( action: => Unit ) = Completion[T]( None, Some( _ => action ))
-   def action[T]( action: T => Unit ) = Completion[T]( None, Some( action ))
-   def complete[T]( p: => OSCPacket, action: => Unit ) = Completion[T]( Some( _ => p ), Some( _ => action ))
-   def complete[T]( p: T => OSCPacket, action: => Unit ) = Completion[T]( Some( p ), Some( _ => action ))
-   def complete[T]( p: => OSCPacket, action: T => Unit ) = Completion[T]( Some( _ => p ), Some( action ))
-   def complete[T]( p: T => OSCPacket, action: T => Unit ) = Completion[T]( Some( p ), Some( action ))
-   implicit def messageToCompletion[T]( p: OSCPacket ) = message[T]( p )
-   implicit def messageToOption( p: OSCPacket ) = Some( p )
-
-   // Nodes
-//   implicit def intToNode( id: Int ) : Node = new Group( Server.default, id )
-   implicit def serverToGroup( s: Server ) : Group = s.defaultGroup
-
-//  implicit def stringToStringOrInt( x: String ) = new StringOrInt( x )
-//  implicit def intToStringOrInt( x: Int ) = new StringOrInt( x )
-  
-=======
    def message[T]( msg: => Packet ) = Completion[T]( Some( _ => msg ), None )
    def message[T]( msg: T => Packet ) = Completion[T]( Some( msg ), None )
    def action[T]( action: => Unit ) = Completion[T]( None, Some( _ => action ))
@@ -187,7 +156,6 @@
    def complete[T]( msg: T => Packet, action: T => Unit ) = Completion[T]( Some( msg ), Some( action ))
    implicit def messageToOption( msg: Packet ) = Some( msg )
 
->>>>>>> 59142b10
    // explicit methods
 
    def play[ T : GraphFunction.Result ]( thunk: => T ) : Synth = play()( thunk )
